--- conflicted
+++ resolved
@@ -178,8 +178,6 @@
   - Testing guidelines
   - Deployment considerations
 
-<<<<<<< HEAD
-=======
 - **Temperature Settings Guide**: See `/TEMPERATURE_SETTINGS.md` for:
   - AI temperature configurations for different tasks
   - Trade-offs between consistency and creativity
@@ -192,7 +190,11 @@
   - Suggest button behavior (section-specific AI enhancement)
   - Different interaction modes and best practices
 
->>>>>>> 2fde5d03
+- **Troubleshooting Guide**: See `/TROUBLESHOOTING.md` for:
+  - Common Ollama connection issues and solutions
+  - Handling generation timeouts
+  - Background job system usage
+  - Performance optimization tips
 ## 📁 Project Structure
 
 ```
